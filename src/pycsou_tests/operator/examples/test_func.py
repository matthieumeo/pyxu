--- conflicted
+++ resolved
@@ -25,8 +25,6 @@
 
 
 class TestMedian(conftest.FuncT):
-<<<<<<< HEAD
-=======
     disable_test = frozenset(
         conftest.FuncT.disable_test
         | {
@@ -34,7 +32,6 @@
         }
     )
 
->>>>>>> 8ef83450
     @pytest.fixture(
         params=itertools.product(
             (Median(),),
