import collections.abc as cabc
import contextlib
import copy
import inspect
import itertools
import math
import types
import typing as typ
import warnings

import dask.array as da
import numpy as np
import numpy.random as npr
import pytest
import scipy.linalg as splinalg
import scipy.sparse.linalg as spsl

import pycsou.abc as pyca
import pycsou.math.linalg as pylinalg
import pycsou.runtime as pycrt
import pycsou.util as pycu
import pycsou.util.complex as pycuc
import pycsou.util.deps as pycd
import pycsou.util.ptype as pyct
import pycsou.util.warning as pycuw
from pycsou.abc.operator import _core_operators


def get_test_class(cls: pyct.OpC) -> "MapT":
    # Find the correct MapT subclass designed to test `cls`.
    is_test = lambda _: all(
        [
            hasattr(_, "base"),
            hasattr(_, "interface"),
            hasattr(_, "disable_test"),
        ]
    )
    candidates = {_ for _ in globals().values() if is_test(_)}
    for clsT in candidates:
        if clsT.base == cls:
            return clsT
    else:
        raise ValueError(f"No known test type for {cls}.")


def isclose(
    a: typ.Union[pyct.Real, pyct.NDArray],
    b: typ.Union[pyct.Real, pyct.NDArray],
    as_dtype: pyct.DType,
) -> pyct.NDArray:
    """
    Equivalent of `xp.isclose`, but where atol is automatically chosen based on `as_dtype`.

    This function always returns a computed array, i.e. NumPy/CuPy output.
    """
    atol = {
        np.dtype(np.half): 3e-2,  # former pycrt.Width.HALF
        pycrt.Width.SINGLE.value: 2e-4,
        pycrt._CWidth.SINGLE.value: 2e-4,
        pycrt.Width.DOUBLE.value: 1e-8,
        pycrt._CWidth.DOUBLE.value: 1e-8,
    }
    # Numbers obtained by:
    # * \sum_{k >= (p+1)//2} 2^{-k}, where p=<number of mantissa bits>; then
    # * round up value to 3 significant decimal digits.
    # N_mantissa = [10, 23, 52, 112] for [half, single, double, quad] respectively.

    if (prec := atol.get(as_dtype)) is None:
        # should occur for integer types only
        prec = atol[pycrt.Width.DOUBLE.value]
    cast = lambda x: pycu.compute(x)
    eq = np.isclose(cast(a), cast(b), atol=prec)
    return eq


def allclose(
    a: pyct.NDArray,
    b: pyct.NDArray,
    as_dtype: pyct.DType,
) -> bool:
    """
    Equivalent of `all(isclose)`, but where atol is automatically chosen based on `as_dtype`.
    """
    return bool(np.all(isclose(a, b, as_dtype)))


def less_equal(
    a: pyct.NDArray,
    b: pyct.NDArray,
    as_dtype: pyct.DType,
) -> pyct.NDArray:
    """
    Equivalent of `a <= b`, but where equality tests are done at a chosen numerical precision.

    This function always returns a computed array, i.e. NumPy/CuPy output.
    """
    x = pycu.compute(a <= b)
    y = isclose(a, b, as_dtype)
    return x | y


# Naming conventions
# ------------------
#
# * data_<property>()
#       Return expected object of `op.<property>`.
#
# * test_<property>(op, ...):
#       Verify property values.
#
# * data_<method>(op, ...)
#       Return mappings of the form dict(in_=dict(), out=Any), where:
#         * in_ are kwargs to `op.<method>()`;
#         * out denotes the output of `op.method(**data[in_])`.
#
# * test_[value,backend,prec,precCM,transparent]_<method>(op, ...)
#       Verify that <method>, returns
#       * value: right output values
#       * backend: right output type
#       * prec: input/output have same precision
#       * precCM: output respects context-manager choice
#       * transparent: referential-transparency, i.e. no side-effects.
#
# * data_math_<method>()
#       Special test data for mathematical identities.
#
# * test_math_<method>()
#       Verify mathematical identities involving <method>.
#
# * test_interface_[<method>]()
#       Verify objects have the right interface.
DataLike = cabc.Mapping[str, typ.Any]


class MapT:
    # Class Properties --------------------------------------------------------
    base = pyca.Map
    disable_test: cabc.Set[str] = frozenset()
    interface: cabc.Set[str] = frozenset(
        {
            "shape",
            "dim",
            "codim",
            "asop",
            "argshift",
            "argscale",
            "apply",
            "__call__",
            "lipschitz",
            "expr",
<<<<<<< HEAD
=======
            "squeeze",
>>>>>>> 8ef83450
        }
    )

    # Internal helpers --------------------------------------------------------
    @staticmethod
    def _random_array(
        shape: tuple[int],
        seed: int = 0,
        xp: pyct.ArrayModule = np,
        width: pycrt.Width = pycrt.Width.DOUBLE,
    ):
        rng = npr.default_rng(seed)
        x = rng.normal(size=shape)
        return xp.array(x, dtype=width.value)

    @staticmethod
    def _sanitize(x, default):
        if x is not None:
            return x
        else:
            return default

    def _skip_if_disabled(self):
        # Get name of function which invoked me.
        my_frame = inspect.currentframe()
        up_frame = inspect.getouterframes(my_frame)[1].frame
        up_finfo = inspect.getframeinfo(up_frame)
        up_fname = up_finfo.function
        print(up_fname)
        if up_fname in self.disable_test:
            pytest.skip("disabled test")

    @staticmethod
    def _check_has_interface(op: pyca.Map, klass: "MapT"):
        # Verify `op` has the public interface of `klass`.
        assert klass.interface <= frozenset(dir(op))

    @staticmethod
    def _check_value1D(
        func,
        data: DataLike,
        dtype: pyct.DType = None,
    ):
        in_ = data["in_"]
        out = func(**in_)
        out_gt = data["out"]

        dtype = MapT._sanitize(dtype, in_["arr"].dtype)
        assert out.ndim == in_["arr"].ndim
        assert allclose(out, out_gt, as_dtype=dtype)

    @staticmethod
    def _check_valueND(
        func,
        data: DataLike,
        dtype: pyct.DType = None,
    ):
        sh_extra = (2, 1)  # prepend input/output shape by this amount.

        in_ = data["in_"]
        arr = in_["arr"]
        xp = pycu.get_array_module(arr)
        arr = xp.broadcast_to(arr, (*sh_extra, *arr.shape))
        in_.update(arr=arr)
        out = func(**in_)
        out_gt = np.broadcast_to(data["out"], (*sh_extra, *data["out"].shape))

        dtype = MapT._sanitize(dtype, in_["arr"].dtype)
        assert out.ndim == in_["arr"].ndim
        assert allclose(out, out_gt, as_dtype=dtype)

    @staticmethod
    def _check_backend(func, data: DataLike):
        in_ = data["in_"]
        out = func(**in_)

        assert type(out) == type(in_["arr"])

    @staticmethod
    def _check_prec(func, data: DataLike):
        in_ = data["in_"]
        with pycrt.EnforcePrecision(False):
            out = func(**in_)
            assert out.dtype == in_["arr"].dtype

    @staticmethod
    def _check_precCM(
        func,
        data: DataLike,
        widths: cabc.Collection[pycrt.Width] = pycrt.Width,
    ):
        stats = dict()
        for w in widths:
            with pycrt.Precision(w):
                out = func(**data["in_"])
            stats[w] = out.dtype == w.value
        assert all(stats.values())

    @staticmethod
    def _check_no_side_effect(func, data: DataLike):
        # idea:
        # * eval func() once [out_1]
        # * in-place update out_1, ex: scale by constant factor [scale]
        # * re-eval func() [out_2]
        # * assert out_1 == out_2, i.e. input was not modified
        data = copy.deepcopy(data)
        in_, out_gt = data["in_"], data["out"]
        scale = 10
        out_gt *= scale

        with pycrt.EnforcePrecision(False):
            out_1 = func(**in_)
            if pycu.copy_if_unsafe(out_1) is not out_1:
                # out_1 is read_only -> safe
                return
            else:
                # out_1 is writeable -> test correctness
                out_1 *= scale
                out_2 = func(**in_)
                out_2 *= scale

            try:
                # The large scale introduced to assess transparency may give rise to
                # operator-dependant round-off errors. We therefore assess transparency at
                # FP32-precision to avoid false negatives.
                assert allclose(out_1, out_gt, as_dtype=pycrt.Width.SINGLE.value)
                assert allclose(out_2, out_gt, as_dtype=pycrt.Width.SINGLE.value)
            except AssertionError as exc:
                # Function is non-transparent, but which backend caused it?
                N = pycd.NDArrayInfo
                ndi = N.from_obj(out_1)
                if ndi == N.CUPY:
                    # warn about CuPy-only non-transparency.
                    msg = "\n".join(
                        [
                            f"{func} is not transparent when applied to CuPy inputs.",
                            f"If the same test fails for non-CuPy inputs, then {func}'s implementation is at fault -> user fix required.",
                            f"If the same test passes for non-CuPy inputs, then this warning can be safely ignored.",
                        ]
                    )
                    warnings.warn(msg, pycuw.NonTransparentWarning)
                else:
                    raise

    # Fixtures ----------------------------------------------------------------
    @pytest.fixture
    def spec(self) -> tuple[pyct.OpT, pycd.NDArrayInfo, pycrt.Width]:
        # override in subclass to return:
        # * the operator to test;
        # * the backend of accepted input arrays;
        # * the precision of accepted input arrays.
        #
        # The triplet (op, backend, precision) must be provided since some operators may not be
        # backend/precision-agnostic.
        raise NotImplementedError

    @pytest.fixture
    def op(self, spec) -> pyct.OpT:
        return spec[0]

    @pytest.fixture
    def xp(self, spec) -> pyct.ArrayModule:
        ndi = spec[1]
        if (xp_ := ndi.module()) is not None:
            return xp_
        else:
            pytest.skip(f"{ndi} unsupported on this machine.")

    @pytest.fixture
    def width(self, spec) -> pycrt.Width:
        return spec[2]

    @pytest.fixture(params=_core_operators())
    def _klass(self, request) -> pyct.OpC:
        # Returns some operator in the Operator hierarchy.
        # Do not override in subclass: for internal use only to test `op.asop()`.
        return request.param

    @pytest.fixture
    def data_shape(self) -> pyct.Shape:
        # override in subclass with the shape of op.
        # Don't return `op.shape`: hard-code what you are expecting.
        raise NotImplementedError

    @pytest.fixture
    def data_apply(self) -> DataLike:
        # override in subclass with 1D input/outputs of op.apply().
        # Arrays should be NumPy-only. (Internal machinery will transform to different
        # backend/precisions as needed.)
        raise NotImplementedError

    @pytest.fixture
    def data_math_lipschitz(self) -> cabc.Collection[np.ndarray]:
        # override in subclass with at least 2 evaluation points for op.apply().
        # Used to verify if op.apply() satisfies the Lipschitz condition.
        # Arrays should be NumPy-only. (Internal machinery will transform to different
        # backend/precisions as needed.)
        raise NotImplementedError

    @pytest.fixture
    def _data_apply(self, data_apply, xp, width) -> DataLike:
        # Generate Cartesian product of inputs.
        # Do not override in subclass: for internal use only to test `op.apply()`.
        # Outputs are left unchanged: different tests should transform them as required.
        in_ = copy.deepcopy(data_apply["in_"])
        in_.update(arr=xp.array(in_["arr"], dtype=width.value))
        data = dict(
            in_=in_,
            out=data_apply["out"],
        )
        return data

    # Tests -------------------------------------------------------------------
    def test_interface(self, op):
        self._skip_if_disabled()
        self._check_has_interface(op, self.__class__)

    def test_shape(self, op, data_shape):
        self._skip_if_disabled()
        assert op.shape == data_shape

    def test_dim(self, op, data_shape):
        self._skip_if_disabled()
        assert op.dim == data_shape[1]

    def test_codim(self, op, data_shape):
        self._skip_if_disabled()
        assert op.codim == data_shape[0]

    def test_lipschitz(self, op, width):
        # Ensure:
        # * _lipschitz matches .lipschitz() after being called once.
        self._skip_if_disabled()
        L_computed = op.lipschitz()
        L_memoized = op._lipschitz
        assert allclose(L_computed, L_memoized, as_dtype=width.value)

    def test_value1D_apply(self, op, _data_apply):
        self._skip_if_disabled()
        self._check_value1D(op.apply, _data_apply)

    def test_valueND_apply(self, op, _data_apply):
        self._skip_if_disabled()
        self._check_valueND(op.apply, _data_apply)

    def test_backend_apply(self, op, _data_apply):
        self._skip_if_disabled()
        self._check_backend(op.apply, _data_apply)

    def test_prec_apply(self, op, _data_apply):
        self._skip_if_disabled()
        self._check_prec(op.apply, _data_apply)

    def test_precCM_apply(self, op, _data_apply):
        self._skip_if_disabled()
        self._check_precCM(op.apply, _data_apply)

    def test_transparent_apply(self, op, _data_apply):
        self._skip_if_disabled()
        self._check_no_side_effect(op.apply, _data_apply)

    def test_value1D_call(self, op, _data_apply):
        self._skip_if_disabled()
        self._check_value1D(op.__call__, _data_apply)

    def test_valueND_call(self, op, _data_apply):
        self._skip_if_disabled()
        self._check_valueND(op.__call__, _data_apply)

    def test_backend_call(self, op, _data_apply):
        self._skip_if_disabled()
        self._check_backend(op.__call__, _data_apply)

    def test_prec_call(self, op, _data_apply):
        self._skip_if_disabled()
        self._check_prec(op.__call__, _data_apply)

    def test_precCM_call(self, op, _data_apply):
        self._skip_if_disabled()
        self._check_precCM(op.__call__, _data_apply)

    def test_transparent_call(self, op, _data_apply):
        self._skip_if_disabled()
        self._check_no_side_effect(op.__call__, _data_apply)

    def test_math_lipschitz(
        self,
        op,
        xp,
        width,
        data_math_lipschitz,
    ):
        # \norm{f(x) - f(y)}{2} \le L * \norm{x - y}{2}
        self._skip_if_disabled()
        with pycrt.EnforcePrecision(False):
            L = op.lipschitz()

            stats = []  # (x, y, condition success)
            data = xp.array(data_math_lipschitz, dtype=width.value)
            for x, y in itertools.combinations(data, 2):
                lhs = pylinalg.norm(op.apply(x) - op.apply(y))
                rhs = L * pylinalg.norm(x - y)
                success = less_equal(lhs, rhs, as_dtype=width.value)
                stats.append((lhs, rhs, success))

            assert all(_[2] for _ in stats)

    def test_interface_asop(self, op, _klass):
        # * .asop() is no-op if same klass or parent
        # * .asop() has correct interface otherwise.
        # * Expect an exception if cast is illegal. (shape-issues, domain-agnostic linfuncs)
        self._skip_if_disabled()
        P = pyca.Property
        if _klass in op.__class__.__mro__:
            op2 = op.asop(_klass)
            assert op2 is op
        elif (P.FUNCTIONAL in _klass.properties()) and (op.codim > 1):
            # Casting to functionals when codim != 1.
            with pytest.raises(Exception):
                op2 = op.asop(_klass)
        elif ({P.FUNCTIONAL, P.LINEAR} <= _klass.properties()) and (op.dim is None):
            # Casting to domain-agnostic linear functionals.
            with pytest.raises(Exception):
                op2 = op.asop(_klass)
        elif (P.LINEAR_SQUARE in _klass.properties()) and (op.codim != op.dim):
            # Casting non-square operators to square linops.
            # Includes domain-agnostic functionals.
            with pytest.raises(Exception):
                op2 = op.asop(_klass)
        else:
            op2 = op.asop(_klass)
            klassT = get_test_class(_klass)
            self._check_has_interface(op2, klassT)

    def test_value_asop(self, op, width, _klass):
        # Ensure encapsulated arithmetic fields are forwarded.
        # We only test fields known to belong to any Map subclass:
        # * _lipschitz (attribute)
        # * lipschitz (method)
        # * apply (method)
        # * __call__ (special method)
        self._skip_if_disabled()
        try:
            op2 = op.asop(_klass)
        except:
            # nothing to test since `op.asop(_klass)` is illegal.
            return
        else:
            assert allclose(op2._lipschitz, op._lipschitz, as_dtype=width.value)
            assert allclose(op2.lipschitz(), op.lipschitz(), as_dtype=width.value)
            assert op2.apply == op.apply
            assert op2.__call__ == op.__call__


class FuncT(MapT):
    # Class Properties --------------------------------------------------------
    base = pyca.Func
<<<<<<< HEAD
    interface = MapT.interface
=======
    interface = frozenset(MapT.interface | {"asloss"})
>>>>>>> 8ef83450

    # Tests -------------------------------------------------------------------
    def test_codim(self, op):
        self._skip_if_disabled()
        assert op.codim == 1

<<<<<<< HEAD
=======
    def test_interface_asloss(self, op, xp, width):
        # op.asloss() sub-classes Func if data provided, transparent otherwise.
        # Disable this test if asloss() not defined for a functional.
        self._skip_if_disabled()

        N_dim = self._sanitize(op.dim, default=3)
        data = self._random_array((N_dim,), xp=xp, width=width)
        try:
            assert op.asloss() is op
            self._check_has_interface(op.asloss(data), self.__class__)
        except NotImplementedError as exc:
            msg = f"{op.asloss} is undefined, but `test_interface_asloss()` was not disabled."
            assert False, msg

>>>>>>> 8ef83450

class DiffMapT(MapT):
    # Class Properties --------------------------------------------------------
    base = pyca.DiffMap
    interface = frozenset(
        MapT.interface
        | {
            "jacobian",
            "diff_lipschitz",
        }
    )

    # Fixtures ----------------------------------------------------------------
    @pytest.fixture
    def data_math_diff_lipschitz(self) -> cabc.Collection[np.ndarray]:
        # override in subclass with at least 2 evaluation points for op.apply().
        # Used to verify if op.jacobian() satisfies the diff_Lipschitz condition.
        # Arrays should be NumPy-only. (Internal machinery will transform to different
        # backend/precisions as needed.)
        raise NotImplementedError

    # Tests -------------------------------------------------------------------
    def test_diff_lipschitz(self, op, width):
        # Ensure:
        # * _diff_lipschitz matches .diff_lipschitz() after being called once.
        self._skip_if_disabled()
        dL_computed = op.diff_lipschitz()
        dL_memoized = op._diff_lipschitz
        assert allclose(dL_computed, dL_memoized, as_dtype=width.value)

    def test_interface_jacobian(self, op, _data_apply):
        self._skip_if_disabled()
        arr = _data_apply["in_"]["arr"]
        J = op.jacobian(arr)
        self._check_has_interface(J, LinOpT)

    def test_math_diff_lipschitz(
        self,
        op,
        xp,
        width,
        data_math_diff_lipschitz,
    ):
        # \norm{J(x) - J(y)}{F} \le diff_L * \norm{x - y}{2}
        self._skip_if_disabled()
        with pycrt.EnforcePrecision(False):
            dL = op.diff_lipschitz()
<<<<<<< HEAD

            J = lambda _: op.jacobian(_).asarray(dtype=width.value).flatten()
            # .flatten() used to consistently compare jacobians via the L2 norm.
            # (Allows one to re-use this test for scalar-valued DiffMaps.)

            stats = []  # (x, y, condition success)
            data = xp.array(data_math_diff_lipschitz, dtype=width.value)
            for x, y in itertools.combinations(data, 2):
                lhs = pylinalg.norm(J(x) - J(y))
                rhs = dL * pylinalg.norm(x - y)
                success = less_equal(lhs, rhs, as_dtype=width.value)
                stats.append((lhs, rhs, success))

=======

            J = lambda _: op.jacobian(_).asarray(dtype=width.value).flatten()
            # .flatten() used to consistently compare jacobians via the L2 norm.
            # (Allows one to re-use this test for scalar-valued DiffMaps.)

            stats = []  # (x, y, condition success)
            data = xp.array(data_math_diff_lipschitz, dtype=width.value)
            for x, y in itertools.combinations(data, 2):
                lhs = pylinalg.norm(J(x) - J(y))
                rhs = dL * pylinalg.norm(x - y)
                success = less_equal(lhs, rhs, as_dtype=width.value)
                stats.append((lhs, rhs, success))

>>>>>>> 8ef83450
            assert all(_[2] for _ in stats)


class DiffFuncT(FuncT, DiffMapT):
    # Class Properties --------------------------------------------------------
    base = pyca.DiffFunc
    interface = frozenset(FuncT.interface | DiffMapT.interface | {"grad"})
    disable_test = frozenset(FuncT.disable_test | DiffMapT.disable_test)

    # Fixtures ----------------------------------------------------------------
    @pytest.fixture
    def data_grad(self) -> DataLike:
        # override in subclass with 1D input/outputs of op.grad().
        # Arrays should be NumPy-only. (Internal machinery will transform to different
        # backend/precisions as needed.)
        raise NotImplementedError

    @pytest.fixture
    def _data_grad(self, data_grad, xp, width) -> DataLike:
        # Generate Cartesian product of inputs.
        # Do not override in subclass: for internal use only to test `op.grad()`.
        # Outputs are left unchanged: different tests should transform them as required.
        in_ = copy.deepcopy(data_grad["in_"])
        in_.update(arr=xp.array(in_["arr"], dtype=width.value))
        data = dict(
            in_=in_,
            out=data_grad["out"],
        )
        return data

    # Tests -------------------------------------------------------------------
    def test_value1D_grad(self, op, _data_grad):
        self._skip_if_disabled()
        self._check_value1D(op.grad, _data_grad)

    def test_valueND_grad(self, op, _data_grad):
        self._skip_if_disabled()
        self._check_valueND(op.grad, _data_grad)

    def test_backend_grad(self, op, _data_grad):
        self._skip_if_disabled()
        self._check_backend(op.grad, _data_grad)

    def test_prec_grad(self, op, _data_grad):
        self._skip_if_disabled()
        self._check_prec(op.grad, _data_grad)

    def test_precCM_grad(self, op, _data_grad):
        self._skip_if_disabled()
        self._check_precCM(op.grad, _data_grad)

    def test_transparent_grad(self, op, _data_grad):
        self._skip_if_disabled()
        self._check_no_side_effect(op.grad, _data_grad)

    def test_math1_grad(self, op, width, _data_grad):
        # .jacobian/.grad outputs are consistent.
        self._skip_if_disabled()
        arr = _data_grad["in_"]["arr"]
        with pycrt.EnforcePrecision(False):
            J = op.jacobian(arr).asarray(dtype=width.value)
            g = op.grad(arr)

            assert J.size == g.size
            assert allclose(J.squeeze(), g, as_dtype=arr.dtype)

    def test_math2_grad(self, op, xp, width):
        # f(x - \frac{1}{L} \grad_{f}(x)) <= f(x)
        self._skip_if_disabled()
        with pycrt.EnforcePrecision(False):
            L = op.lipschitz()
            if np.isclose(L, 0):
                return  # trivially true since f(x) = cst
            elif np.isclose(L, np.inf):
                return  # trivially true since f(x) <= f(x)

            N_test, N_dim = 5, self._sanitize(op.dim, default=3)
            rhs = self._random_array((N_test, N_dim), xp=xp, width=width)
            lhs = rhs - op.grad(rhs) / L

            assert np.all(less_equal(op.apply(lhs), op.apply(rhs), as_dtype=width.value))


class ProxFuncT(FuncT):
    # Class Properties --------------------------------------------------------
    base = pyca.ProxFunc
    interface = frozenset(
        FuncT.interface
        | {
            "prox",
            "fenchel_prox",
            "moreau_envelope",
        }
    )

    # Fixtures ----------------------------------------------------------------
    @pytest.fixture
    def _op_m(self, op) -> tuple[float, pyca.DiffFunc]:
        mu = 1.1
        return mu, op.moreau_envelope(mu)

    @pytest.fixture
    def data_prox(self) -> DataLike:
        # override in subclass with 1D input/outputs of op.prox().
        # Arrays should be NumPy-only. (Internal machinery will transform to different
        # backend/precisions as needed.)
        raise NotImplementedError

    @pytest.fixture
    def data_fenchel_prox(self, data_prox) -> DataLike:
        # override in subclass with 1D input/outptus of op.fenchel_prox().
        # Default value: inferred from data_prox().
        p_arr = data_prox["in_"]["arr"]
        p_tau = data_prox["in_"]["tau"]
        p_out = data_prox["out"]
        return dict(
            in_=dict(
                arr=p_arr / p_tau,
                sigma=1 / p_tau,
            ),
            out=(p_arr - p_out) / p_tau,
        )

    @pytest.fixture
    def _data_prox(self, data_prox, xp, width) -> DataLike:
        # Generate Cartesian product of inputs.
        # Do not override in subclass: for internal use only to test `op.prox()`.
        # Outputs are left unchanged: different tests should transform them as required.
        in_ = copy.deepcopy(data_prox["in_"])
        in_.update(arr=xp.array(in_["arr"], dtype=width.value))
        data = dict(
            in_=in_,
            out=data_prox["out"],
        )
        return data

    @pytest.fixture
    def _data_fenchel_prox(self, data_fenchel_prox, xp, width) -> DataLike:
        # Generate Cartesian product of inputs.
        # Do not override in subclass: for internal use only to test `op.fenchel_prox()`.
        # Outputs are left unchanged: different tests should transform them as required.
        in_ = copy.deepcopy(data_fenchel_prox["in_"])
        in_.update(arr=xp.array(in_["arr"], dtype=width.value))
        data = dict(
            in_=in_,
            out=data_fenchel_prox["out"],
        )
        return data

    # Tests -------------------------------------------------------------------
    def test_value1D_prox(self, op, _data_prox):
        self._skip_if_disabled()
        self._check_value1D(op.prox, _data_prox)

    def test_valueND_prox(self, op, _data_prox):
        self._skip_if_disabled()
        self._check_valueND(op.prox, _data_prox)

    def test_backend_prox(self, op, _data_prox):
        self._skip_if_disabled()
        self._check_backend(op.prox, _data_prox)

    def test_prec_prox(self, op, _data_prox):
        self._skip_if_disabled()
        self._check_prec(op.prox, _data_prox)

    def test_precCM_prox(self, op, _data_prox):
        self._skip_if_disabled()
        self._check_precCM(op.prox, _data_prox)

    def test_transparent_prox(self, op, _data_prox):
        self._skip_if_disabled()
        self._check_no_side_effect(op.prox, _data_prox)

    def test_math_prox(self, op, xp, width, _data_prox):
        # Ensure y = prox_{tau f}(x) minimizes:
        # 2\tau f(z) - \norm{z - x}{2}^{2}, for any z \in \bR^{N}
        self._skip_if_disabled()
        in_ = _data_prox["in_"]
        y = op.prox(**in_)

        N_test, N_dim = 5, y.shape[-1]
        x = self._random_array((N_test, N_dim), xp=xp, width=width) + in_["arr"]

        def g(x):
            a = 2 * in_["tau"] * op.apply(x)
            b = pylinalg.norm(in_["arr"] - x, axis=-1, keepdims=True) ** 2
            return a + b

        assert np.all(less_equal(g(y), g(x), as_dtype=y.dtype))

    def test_value1D_fenchel_prox(self, op, _data_fenchel_prox):
        self._skip_if_disabled()
        self._check_value1D(op.fenchel_prox, _data_fenchel_prox)

    def test_valueND_fenchel_prox(self, op, _data_fenchel_prox):
        self._skip_if_disabled()
        self._check_valueND(op.fenchel_prox, _data_fenchel_prox)

    def test_backend_fenchel_prox(self, op, _data_fenchel_prox):
        self._skip_if_disabled()
        self._check_backend(op.fenchel_prox, _data_fenchel_prox)

    def test_prec_fenchel_prox(self, op, _data_fenchel_prox):
        self._skip_if_disabled()
        self._check_prec(op.fenchel_prox, _data_fenchel_prox)

    def test_precCM_fenchel_prox(self, op, _data_fenchel_prox):
        self._skip_if_disabled()
        self._check_precCM(op.fenchel_prox, _data_fenchel_prox)

    def test_interface_moreau_envelope(self, _op_m):
        self._skip_if_disabled()
        _, op_m = _op_m
        self._check_has_interface(op_m, DiffFuncT)

    def test_math1_moreau_envelope(self, op, _op_m, _data_apply):
        # op_m.apply() lower-bounds op.apply()
        self._skip_if_disabled()
        _, op_m = _op_m
        arr = _data_apply["in_"]["arr"]
        lhs = op_m.apply(arr)
        rhs = op.apply(arr)

        assert less_equal(lhs, rhs, as_dtype=rhs.dtype)

    def test_math2_moreau_envelope(self, op, _op_m, _data_apply):
        # op_m.grad(x) * mu = x - op.prox(x, mu)
        self._skip_if_disabled()
        mu, op_m = _op_m
        arr = _data_apply["in_"]["arr"]
        lhs = op_m.grad(arr) * mu
        rhs = arr - op.prox(arr, mu)

        assert allclose(lhs, rhs, as_dtype=arr.dtype)


class ProxDiffFuncT(ProxFuncT, DiffFuncT):
    # Class Properties --------------------------------------------------------
    base = pyca.ProxDiffFunc
    interface = frozenset(ProxFuncT.interface | DiffFuncT.interface)


class _QuadraticFuncT(ProxDiffFuncT):
    # Class Properties --------------------------------------------------------
    base = pyca._QuadraticFunc
    interface = frozenset(ProxDiffFuncT.interface | {"_hessian"})

    @pytest.fixture
    def data_math_lipschitz(self, op):
        N_test, dim = 5, self._sanitize(op.dim, 3)
        return self._random_array((N_test, dim), seed=5)

    @pytest.fixture
    def data_math_diff_lipschitz(self, op):
        N_test, dim = 5, self._sanitize(op.dim, 3)
        return self._random_array((N_test, dim), seed=5)

    # Tests -------------------------------------------------------------------
    # [fenchel_]prox() use CG internally.
    # To avoid CG convergence issues, correctness is assesed at lowest precision only.
    def test_value1D_prox(self, op, _data_prox):
        self._skip_if_disabled()
        self._check_value1D(op.prox, _data_prox, dtype=np.dtype(np.half))

    def test_valueND_prox(self, op, _data_prox):
        self._skip_if_disabled()
        self._check_valueND(op.prox, _data_prox, dtype=np.dtype(np.half))

    def test_value1D_fenchel_prox(self, op, _data_fenchel_prox):
        self._skip_if_disabled()
        self._check_value1D(op.fenchel_prox, _data_fenchel_prox, dtype=np.dtype(np.half))

    def test_valueND_fenchel_prox(self, op, _data_fenchel_prox):
        self._skip_if_disabled()
        self._check_valueND(op.fenchel_prox, _data_fenchel_prox, dtype=np.dtype(np.half))


@pytest.mark.filterwarnings("ignore::pycsou.util.warning.DenseWarning")
class LinOpT(DiffMapT):
    # Class Properties --------------------------------------------------------
    base = pyca.LinOp
    interface = frozenset(
        DiffMapT.interface
        | {
            "__array__",
            "adjoint",
            "asarray",
            "cogram",
            "dagger",
            "from_array",
            "from_sciop",
            "gram",
            "pinv",
            "svdvals",
            "T",
            "to_sciop",
        }
    )

    # Internal helpers --------------------------------------------------------
    def _skip_unless_NUMPY_CUPY(self, xp, gpu):
        N = pycd.NDArrayInfo
        xp_ = {True: N.CUPY, False: N.NUMPY}[gpu].module()
        if xp != xp_:
            pytest.skip("Only NUMPY/CUPY backends supported.")

    coupled_gpu_which = pytest.mark.parametrize(
        ["_gpu", "which"],
        [
            (False, "LM"),
            (False, "SM"),
            pytest.param(
                *(True, "LM"),
                marks=pytest.mark.xfail(
                    reason="`which=LM` sparse-evaled via CuPy flaky.",
                    strict=False,  # fails based on matrix structure.
                ),
            ),
            pytest.param(
                *(True, "SM"),
                marks=pytest.mark.xfail(
                    True,
                    reason="`which=SM` unsupported by CuPy",
                    strict=False,
                ),
            ),
        ],
    )

    @staticmethod
    def _check_value1D_vals(func, kwargs, ground_truth):
        N = pycd.NDArrayInfo
        xp = {True: N.CUPY, False: N.NUMPY}[kwargs["gpu"]].module()
        if kwargs["gpu"]:
            ground_truth = xp.array(ground_truth)

        k = kwargs["k"]
        out = func(**kwargs)
        idx = xp.argsort(xp.abs(out))
        assert out.size == k  # obtain N_vals asked for
        assert allclose(out[idx], out, out.dtype)  # sorted in ascending magnitude

        # and output is correct (in magnitude)
        which = kwargs["which"]
        idx_gt = xp.argsort(xp.abs(ground_truth))
        if which == "SM":
            out = out[idx][:k]
            gt = ground_truth[idx_gt][:k]
        else:  # LM
            out = out[idx][-k:]
            gt = ground_truth[idx_gt][-k:]

        # When seeking the smallest-magnitude singular values via svdvals(), the iterative algorithm
        # used converges to values close to the ground-truth (GT).
        # However, for 0-valued singular vectors, the relative error between converged solution and
        # GT is sometimes slightly higher than the relative tolerance set for FP32/FP64 to consider
        # them identical.
        # We therefore assess [svd,eig]vals() outputs at FP32-precision only.
        # This precision is enough to query an operator's spectrum for further diagnostics.
        assert allclose(xp.abs(out), xp.abs(gt), as_dtype=pycrt.Width.SINGLE.value)

    @staticmethod
    def _check_backend_vals(func, _gpu):
        N = pycd.NDArrayInfo
        xp_truth = {True: N.CUPY, False: N.NUMPY}[_gpu].module()

        out = func(k=1, gpu=_gpu)
        assert pycu.get_array_module(out) == xp_truth

    # Fixtures ----------------------------------------------------------------
    @pytest.fixture
    def data_adjoint(self, op) -> DataLike:
        # override in subclass with 1D input/outputs of op.adjoint().
        # Arrays should be NumPy-only. (Internal machinery will transform to different
        # backend/precisions as needed.)
        #
        # Default implementation just tests A(0) = 0. Subsequent math tests ensure .adjoint() output
        # is consistent with .apply().
        return dict(
            in_=dict(arr=np.zeros(op.codim)),
            out=np.zeros(op.dim),
        )

    @pytest.fixture
    def _data_adjoint(self, data_adjoint, xp, width) -> DataLike:
        # Generate Cartesian product of inputs.
        # Do not override in subclass: for internal use only to test `op.adjoint()`.
        # Outputs are left unchanged: different tests should transform them as required.
        in_ = copy.deepcopy(data_adjoint["in_"])
        in_.update(arr=xp.array(in_["arr"], dtype=width.value))
        data = dict(
            in_=in_,
            out=data_adjoint["out"],
        )
        return data

    @pytest.fixture
    def data_math_lipschitz(self, op) -> cabc.Collection[np.ndarray]:
        N_test = 5
        return self._random_array((N_test, op.dim))

    @pytest.fixture
    def data_math_diff_lipschitz(self, op) -> cabc.Collection[np.ndarray]:
        N_test = 5
        return self._random_array((N_test, op.dim))

    @pytest.fixture
    def _op_svd(self, op) -> np.ndarray:
        # compute all singular values, sorted in ascending order.
        D = np.linalg.svd(
            op.asarray(),
            full_matrices=False,
            compute_uv=False,
        )
        return np.sort(D)

    @pytest.fixture
    def _op_T(self, op) -> pyca.LinOp:
        op_T = op.T
        return op_T

    @pytest.fixture
    def _op_TT(self, _op_T) -> pyca.LinOp:
        op_TT = _op_T.T
        return op_TT

    @pytest.fixture(
        params=[
            False,
            pytest.param(
                True,
                marks=pytest.mark.skipif(
                    not pycd.CUPY_ENABLED,
                    reason="GPU unsupported on this machine.",
                ),
            ),
        ]
    )
    def _gpu(self, request) -> bool:
        # Do not override in subclass: for use only to test methods taking a `gpu` parameter.
        return request.param

    @pytest.fixture(params=[1, 2])
    def _damp(self, request) -> float:
        # candidate dampening factors for .pinv() & .dagger()
        # We do not test damp=0 since ill-conditioning of some operators would require a lot of
        # manual _damp-correcting to work.
        return request.param

    @pytest.fixture
    def data_pinv(self, op, _damp, data_apply) -> DataLike:
        # override in subclass with 1D input/outputs of op.pinv().
        # Arrays should be NumPy-only. (Internal machinery will transform to different
        # backend/precisions as needed.)
        #
        # Default implementation: auto-computes pinv() at output points specified to test op.apply().

        # Safe implementation of --------------------------
        #   A = op.gram().asarray(xp=np, dtype=pycrt.Width.DOUBLE.value)
        B = op.asarray(xp=np, dtype=pycrt.Width.DOUBLE.value)
        A = B.T @ B
        # -------------------------------------------------
        for i in range(op.dim):
            A[i, i] += _damp

        arr = data_apply["out"]
        out, *_ = splinalg.lstsq(A, B.T @ arr)
        data = dict(
            in_=dict(
                arr=arr,
                damp=_damp,
                kwargs_init=dict(),
                kwargs_fit=dict(),
            ),
            out=out,
        )
        return data

    @pytest.fixture
    def _data_pinv(self, data_pinv, xp, width) -> DataLike:
        # Generate Cartesian product of inputs.
        # Do not override in subclass: for internal use only to test `op.pinv()`.
        # Outputs are left unchanged: different tests should transform them as required.
        in_ = copy.deepcopy(data_pinv["in_"])
        in_.update(arr=xp.array(in_["arr"], dtype=width.value))
        data = dict(
            in_=in_,
            out=data_pinv["out"],
        )
        return data

    @pytest.fixture
    def _op_dagger(self, op, _damp) -> pyca.LinOp:
        op_d = op.dagger(damp=_damp)
        return op_d

    @pytest.fixture
    def _data_apply_dagger(self, _data_pinv) -> DataLike:
        # Do not override in subclass: for internal use only to test `op.dagger().apply()`.
        #
        # Clone of _data_pinv, with all arguments unsupported by .apply() removed.
        data = copy.deepcopy(_data_pinv)
        data["in_"] = dict(arr=data["in_"]["arr"])
        return data

    @pytest.fixture
    def data_pinvT(self, op, _damp, data_apply) -> DataLike:
        # override in subclass with 1D input/outputs of op.dagger().adjoint().
        # Arrays should be NumPy-only. (Internal machinery will transform to different
        # backend/precisions as needed.)
        #
        # Default implementation: auto-computes .adjoint() at input points specified to test op.apply().

        # Safe implementation of --------------------------
        #   A = op.gram().asarray(xp=np, dtype=pycrt.Width.DOUBLE.value)
        B = op.asarray(xp=np, dtype=pycrt.Width.DOUBLE.value)
        A = B.T @ B
        # -------------------------------------------------
        for i in range(op.dim):
            A[i, i] += _damp

        arr = data_apply["in_"]["arr"]
        out, *_ = splinalg.lstsq(A, arr)
        out = B @ out
        data = dict(
            in_=dict(
                arr=arr,
                damp=_damp,
                kwargs_init=dict(),
                kwargs_fit=dict(),
            ),
            out=out,
        )
        return data

    @pytest.fixture
    def _data_adjoint_dagger(self, data_pinvT, xp, width) -> DataLike:
        # Generate Cartesian product of inputs.
        # Do not override in subclass: for internal use only to test `op.dagger().adjoint()`.
        # Outputs are left unchanged: different tests should transform them as required.
        in_ = copy.deepcopy(data_pinvT["in_"])
        data = dict(
            in_=dict(arr=xp.array(in_["arr"], dtype=width.value)),
            out=data_pinvT["out"],
        )
        return data

    @pytest.fixture(
        params=itertools.product(
            pycd.supported_array_modules(),
            pycrt.Width,
        )
    )
    def _op_array(self, op, xp, width, request) -> pyct.NDArray:
        # Ground-truth array which should be returned by .asarray()

        # op() only defined for specifid xp/width combos.
        # Idea: compute .asarray() using backend/precision supported by op(), then cast to
        # user-desired backend/precision.
        A_gt = xp.zeros((op.codim, op.dim), dtype=width.value)
        for i in range(op.dim):
            e = xp.zeros((op.dim,), dtype=width.value)
            e[i] = 1
            A_gt[:, i] = op.apply(e)

        N = pycd.NDArrayInfo
        xp_, width_ = request.param
        if N.from_obj(A_gt) == N.CUPY:
            A_gt = A_gt.get()
        return xp_.array(A_gt, dtype=width_.value)

    @pytest.fixture
    def _op_sciop(self, op, _gpu, width) -> spsl.LinearOperator:
        A = op.to_sciop(dtype=width.value, gpu=_gpu)
        return A

    @pytest.fixture(
        params=[
            "matvec",
            "matmat",
            "rmatvec",
            "rmatmat",
        ]
    )
    def _data_to_sciop(self, op, xp, width, _gpu, request) -> DataLike:
        # Do not override in subclass: for internal use only to test `op.to_sciop()`.
        self._skip_unless_NUMPY_CUPY(xp, _gpu)

        N_test = 7
        f = lambda _: self._random_array(_, xp=xp, width=width)
        op_array = op.asarray(xp=xp, dtype=width.value)
        mode = request.param
        if mode == "matvec":
            arr = f((op.dim,))
            out_gt = op_array @ arr
            var = "x"
        elif mode == "matmat":
            arr = f((op.dim, N_test))
            out_gt = op_array @ arr
            var = "X"
        elif mode == "rmatvec":
            arr = f((op.codim,))
            out_gt = op_array.T @ arr
            var = "x"
        elif mode == "rmatmat":
            arr = f((op.codim, N_test))
            out_gt = op_array.T @ arr
            var = "X"
        return dict(
            in_={var: arr},
            out=out_gt,
            mode=mode,  # for test_xxx_sciop()
        )

    @pytest.fixture
    def _data_from_sciop(self, _data_to_sciop) -> DataLike:
        # Do not override in subclass: for internal use only to test `op.from_sciop()`.
        mode = _data_to_sciop["mode"]
        var = dict(
            matvec="x",
            matmat="X",
            rmatvec="x",
            rmatmat="X",
        )[mode]
        mode = dict(
            matvec="apply",
            matmat="apply",
            rmatvec="adjoint",
            rmatmat="adjoint",
        )[mode]

        arr = _data_to_sciop["in_"][var].T
        out = _data_to_sciop["out"].T
        return dict(
            in_=dict(arr=arr),
            out=out,
            mode=mode,
        )

    # Tests -------------------------------------------------------------------
    def test_value1D_adjoint(self, op, _data_adjoint):
        self._skip_if_disabled()
        self._check_value1D(op.adjoint, _data_adjoint)

    def test_valueND_adjoint(self, op, _data_adjoint):
        self._skip_if_disabled()
        self._check_valueND(op.adjoint, _data_adjoint)

    def test_backend_adjoint(self, op, _data_adjoint):
        self._skip_if_disabled()
        self._check_backend(op.adjoint, _data_adjoint)

    def test_prec_adjoint(self, op, _data_adjoint):
        self._skip_if_disabled()
        self._check_prec(op.adjoint, _data_adjoint)

    def test_precCM_adjoint(self, op, _data_adjoint):
        self._skip_if_disabled()
        self._check_precCM(op.adjoint, _data_adjoint)

    def test_transparent_adjoint(self, op, _data_adjoint):
        self._skip_if_disabled()
        self._check_no_side_effect(op.adjoint, _data_adjoint)

    def test_math_adjoint(self, op, xp, width):
        # <op.adjoint(x), y> = <x, op.apply(y)>
        self._skip_if_disabled()
        N = 20
        x = self._random_array((N, op.codim), xp=xp, width=width)
        y = self._random_array((N, op.dim), xp=xp, width=width)

        ip = lambda a, b: (a * b).sum(axis=-1)  # (N, Q) * (N, Q) -> (N,)
        lhs = ip(op.adjoint(x), y)
        rhs = ip(x, op.apply(y))

        assert allclose(lhs, rhs, as_dtype=width.value)

    def test_math2_lipschitz(self, op, xp, width):
        # op.lipschitz('fro') upper bounds op.lipschitz('svds')
        self._skip_if_disabled()
        L_svds = op.lipschitz(recompute=True, algo="svds")
        L_fro = op.lipschitz(recompute=True, algo="fro", xp=xp, enable_warnings=False)
        assert less_equal(
            L_svds,
            L_fro,
            as_dtype=width.value,
            # as_dtype=pycrt.Width.SINGLE.value,
        ).item()

    def test_math3_lipschitz(self, op, _op_svd, width):
        # op.lipschitz('svds') computes the optimal Lipschitz constant.
        self._skip_if_disabled()
        L_svds = op.lipschitz(recompute=True, algo="svds")
        assert allclose(L_svds, _op_svd.max(), as_dtype=width.value)

    def test_interface_jacobian(self, op, _data_apply):
        self._skip_if_disabled()
        arr = _data_apply["in_"]["arr"]
        J = op.jacobian(arr)
        assert J is op

    @pytest.mark.parametrize("k", [1, 2])
    @coupled_gpu_which
    def test_value1D_svdvals(self, op, xp, _gpu, _op_svd, k, which):
        self._skip_if_disabled()
        self._skip_unless_NUMPY_CUPY(xp, _gpu)
        data = dict(k=k, which=which, gpu=_gpu)
        self._check_value1D_vals(op.svdvals, data, _op_svd)

    def test_backend_svdvals(self, op, xp, _gpu):
        self._skip_if_disabled()
        self._skip_unless_NUMPY_CUPY(xp, _gpu)
        self._check_backend_vals(op.svdvals, _gpu)

    def test_precCM_svdvals(self, op, xp, _gpu, width):
        self._skip_if_disabled()
        self._skip_unless_NUMPY_CUPY(xp, _gpu)
        data = dict(in_=dict(k=1, gpu=_gpu))
        self._check_precCM(op.svdvals, data, (width,))

    def test_interface_T(self, op, _op_T):
        self._skip_if_disabled()
        if op.dim == 1:
            klass = LinFuncT
        else:
            klass = LinOpT
        self._check_has_interface(_op_T, klass)

    def test_interface_TT(self, op, _op_TT):
        # Transposing twice returns operator with initial shape.
        self._skip_if_disabled()
        assert _op_TT.shape == op.shape

    def test_value1D_call_T(self, _op_T, _data_adjoint):
        self._skip_if_disabled()
        self._check_value1D(_op_T.__call__, _data_adjoint)

    def test_valueND_call_T(self, _op_T, _data_adjoint):
        self._skip_if_disabled()
        self._check_valueND(_op_T.__call__, _data_adjoint)

    def test_backend_call_T(self, _op_T, _data_adjoint):
        self._skip_if_disabled()
        self._check_backend(_op_T.__call__, _data_adjoint)

    def test_prec_call_T(self, _op_T, _data_adjoint):
        self._skip_if_disabled()
        self._check_prec(_op_T.__call__, _data_adjoint)

    def test_precCM_call_T(self, _op_T, _data_adjoint):
        self._skip_if_disabled()
        self._check_precCM(_op_T.__call__, _data_adjoint)

    def test_value1D_apply_T(self, _op_T, _data_adjoint):
        self._skip_if_disabled()
        self._check_value1D(_op_T.apply, _data_adjoint)

    def test_valueND_apply_T(self, _op_T, _data_adjoint):
        self._skip_if_disabled()
        self._check_valueND(_op_T.apply, _data_adjoint)

    def test_backend_apply_T(self, _op_T, _data_adjoint):
        self._skip_if_disabled()
        self._check_backend(_op_T.apply, _data_adjoint)

    def test_prec_apply_T(self, _op_T, _data_adjoint):
        self._skip_if_disabled()
        self._check_prec(_op_T.apply, _data_adjoint)

    def test_precCM_apply_T(self, _op_T, _data_adjoint):
        self._skip_if_disabled()
        self._check_precCM(_op_T.apply, _data_adjoint)

    def test_value1D_adjoint_T(self, _op_T, _data_apply):
        self._skip_if_disabled()
        self._check_value1D(_op_T.adjoint, _data_apply)

    def test_valueND_adjoint_T(self, _op_T, _data_apply):
        self._skip_if_disabled()
        self._check_valueND(_op_T.adjoint, _data_apply)

    def test_backend_adjoint_T(self, _op_T, _data_apply):
        self._skip_if_disabled()
        self._check_backend(_op_T.adjoint, _data_apply)

    def test_prec_adjoint_T(self, _op_T, _data_apply):
        self._skip_if_disabled()
        self._check_prec(_op_T.adjoint, _data_apply)

    def test_precCM_adjoint_T(self, _op_T, _data_apply):
        self._skip_if_disabled()
        self._check_precCM(_op_T.adjoint, _data_apply)

    def test_value1D_pinv(self, op, _data_pinv):
        # To avoid CG convergence issues, correctness is assesed at lowest precision only.
        self._skip_if_disabled()
        self._check_value1D(op.pinv, _data_pinv, dtype=np.dtype(np.half))

    def test_valueND_pinv(self, op, _data_pinv):
        # To avoid CG convergence issues, correctness is assesed at lowest precision only.
        self._skip_if_disabled()
        self._check_valueND(op.pinv, _data_pinv, dtype=np.dtype(np.half))

    def test_backend_pinv(self, op, _data_pinv):
        self._skip_if_disabled()
        self._check_backend(op.pinv, _data_pinv)

    def test_prec_pinv(self, op, _data_pinv):
        self._skip_if_disabled()
        self._check_prec(op.pinv, _data_pinv)

    def test_precCM_pinv(self, op, _data_pinv):
        self._skip_if_disabled()
        self._check_precCM(op.pinv, _data_pinv)

    def test_interface_dagger(self, _op_dagger):
        self._skip_if_disabled()
        self._check_has_interface(_op_dagger, LinOpT)

    def test_value1D_call_dagger(self, _op_dagger, _data_apply_dagger):
        # To avoid CG convergence issues, correctness is assesed at lowest precision only.
        self._skip_if_disabled()
        self._check_value1D(_op_dagger.__call__, _data_apply_dagger, dtype=np.dtype(np.half))

    def test_valueND_call_dagger(self, _op_dagger, _data_apply_dagger):
        # To avoid CG convergence issues, correctness is assesed at lowest precision only.
        self._skip_if_disabled()
        self._check_valueND(_op_dagger.__call__, _data_apply_dagger, dtype=np.dtype(np.half))

    def test_backend_call_dagger(self, _op_dagger, _data_apply_dagger):
        self._skip_if_disabled()
        self._check_backend(_op_dagger.__call__, _data_apply_dagger)

    def test_prec_call_dagger(self, _op_dagger, _data_apply_dagger):
        self._skip_if_disabled()
        self._check_prec(_op_dagger.__call__, _data_apply_dagger)

    def test_precCM_call_dagger(self, _op_dagger, _data_apply_dagger):
        self._skip_if_disabled()
        self._check_precCM(_op_dagger.__call__, _data_apply_dagger)

    def test_value1D_apply_dagger(self, _op_dagger, _data_apply_dagger):
        # To avoid CG convergence issues, correctness is assesed at lowest precision only.
        self._skip_if_disabled()
        self._check_value1D(_op_dagger.apply, _data_apply_dagger, dtype=np.dtype(np.half))

    def test_valueND_apply_dagger(self, _op_dagger, _data_apply_dagger):
        # To avoid CG convergence issues, correctness is assesed at lowest precision only.
        self._skip_if_disabled()
        self._check_valueND(_op_dagger.apply, _data_apply_dagger, dtype=np.dtype(np.half))

    def test_backend_apply_dagger(self, _op_dagger, _data_apply_dagger):
        self._skip_if_disabled()
        self._check_backend(_op_dagger.apply, _data_apply_dagger)

    def test_prec_apply_dagger(self, _op_dagger, _data_apply_dagger):
        self._skip_if_disabled()
        self._check_prec(_op_dagger.apply, _data_apply_dagger)

    def test_precCM_apply_dagger(self, _op_dagger, _data_apply_dagger):
        self._skip_if_disabled()
        self._check_precCM(_op_dagger.apply, _data_apply_dagger)

    def test_value1D_adjoint_dagger(self, _op_dagger, _data_adjoint_dagger):
        # To avoid CG convergence issues, correctness is assesed at lowest precision only.
        self._skip_if_disabled()
        self._check_value1D(_op_dagger.adjoint, _data_adjoint_dagger, dtype=np.dtype(np.half))

    def test_valueND_adjoint_dagger(self, _op_dagger, _data_adjoint_dagger):
        # To avoid CG convergence issues, correctness is assesed at lowest precision only.
        self._skip_if_disabled()
        self._check_valueND(_op_dagger.adjoint, _data_adjoint_dagger, dtype=np.dtype(np.half))

    def test_backend_adjoint_dagger(self, _op_dagger, _data_adjoint_dagger):
        self._skip_if_disabled()
        self._check_backend(_op_dagger.adjoint, _data_adjoint_dagger)

    def test_prec_adjoint_dagger(self, _op_dagger, _data_adjoint_dagger):
        self._skip_if_disabled()
        self._check_prec(_op_dagger.adjoint, _data_adjoint_dagger)

    def test_precCM_adjoint_dagger(self, _op_dagger, _data_adjoint_dagger):
        self._skip_if_disabled()
        self._check_precCM(_op_dagger.adjoint, _data_adjoint_dagger)

    def test_interface_gram(self, op):
        self._skip_if_disabled()
        if op.dim > 1:
            klass = SelfAdjointOpT
        else:
            klass = LinFuncT
        self._check_has_interface(op.gram(), klass)

    def test_math_gram(self, op, xp, width):
        # op_g.apply == op_g.adjoint == adjoint \comp apply
        self._skip_if_disabled()
        op_g = op.gram()
        x = self._random_array((30, op.dim), xp=xp, width=width)

        assert allclose(op_g.apply(x), op_g.adjoint(x), as_dtype=width.value)
        assert allclose(op_g.apply(x), op.adjoint(op.apply(x)), as_dtype=width.value)

    def test_interface_cogram(self, op):
        self._skip_if_disabled()
        if op.codim > 1:
            klass = SelfAdjointOpT
        else:
            klass = LinFuncT
        self._check_has_interface(op.cogram(), klass)

    def test_math_cogram(self, op, xp, width):
        # op_cg.apply == op_cg.adjoint == apply \comp adjoint
        self._skip_if_disabled()
        op_cg = op.cogram()
        x = self._random_array((30, op.codim), xp=xp, width=width)

        assert allclose(op_cg.apply(x), op_cg.adjoint(x), as_dtype=width.value)
        assert allclose(op_cg.apply(x), op.apply(op.adjoint(x)), as_dtype=width.value)

    def test_value_asarray(self, op, _op_array):
        self._skip_if_disabled()
        xp = pycu.get_array_module(_op_array)
        dtype = _op_array.dtype

        A = op.asarray(xp=xp, dtype=dtype)
        assert A.shape == _op_array.shape
        assert allclose(_op_array, A, as_dtype=dtype)

    def test_backend_asarray(self, op, _op_array):
        self._skip_if_disabled()
        xp = pycu.get_array_module(_op_array)
        dtype = _op_array.dtype

        A = op.asarray(xp=xp, dtype=dtype)
        assert pycu.get_array_module(A) == xp

    def test_prec_asarray(self, op, _op_array):
        self._skip_if_disabled()
        xp = pycu.get_array_module(_op_array)
        dtype = _op_array.dtype

        A = op.asarray(xp=xp, dtype=dtype)
        assert A.dtype == dtype

    def test_value_array(self, op, _op_array):
        self._skip_if_disabled()
        dtype = _op_array.dtype
        A = np.array(op, dtype=dtype)
        assert A.shape == _op_array.shape
        assert allclose(_op_array, A, as_dtype=dtype)

    def test_backend_array(self, op, _op_array):
        self._skip_if_disabled()
        dtype = _op_array.dtype
        A = np.array(op, dtype=dtype)
        assert pycu.get_array_module(A) == np

    def test_prec_array(self, op, _op_array):
        self._skip_if_disabled()
        dtype = _op_array.dtype
        A = np.array(op, dtype=dtype)
        assert A.dtype == dtype

    def test_value_to_sciop(self, _op_sciop, _data_to_sciop):
        self._skip_if_disabled()
        func = getattr(_op_sciop, _data_to_sciop["mode"])
        out = func(**_data_to_sciop["in_"])
        out_gt = _data_to_sciop["out"]
        assert out.shape == out_gt.shape
        assert allclose(out, out_gt, as_dtype=out_gt.dtype)

    def test_backend_to_sciop(self, _op_sciop, _data_to_sciop):
        self._skip_if_disabled()
        func = getattr(_op_sciop, _data_to_sciop["mode"])
        out = func(**_data_to_sciop["in_"])
        out_gt = _data_to_sciop["out"]
        assert pycu.get_array_module(out) == pycu.get_array_module(out_gt)

    def test_prec_to_sciop(self, _op_sciop, _data_to_sciop):
        self._skip_if_disabled()
        func = getattr(_op_sciop, _data_to_sciop["mode"])
        out = func(**_data_to_sciop["in_"])
        out_gt = _data_to_sciop["out"]
        assert out.dtype == out_gt.dtype

    def test_interface_from_sciop(self, _op_sciop):
        self._skip_if_disabled()
        op = self.base.from_sciop(_op_sciop)
        self._check_has_interface(op, self.__class__)

    def test_value_from_sciop(self, _op_sciop, _data_from_sciop):
        self._skip_if_disabled()
        op = self.base.from_sciop(_op_sciop)
        func = getattr(op, _data_from_sciop["mode"])
        out = func(**_data_from_sciop["in_"])
        out_gt = _data_from_sciop["out"]
        assert out.shape == out_gt.shape
        assert allclose(out, out_gt, as_dtype=out_gt.dtype)

    def test_backend_from_sciop(self, _op_sciop, _data_from_sciop):
        self._skip_if_disabled()
        op = self.base.from_sciop(_op_sciop)
        func = getattr(op, _data_from_sciop["mode"])
        out = func(**_data_from_sciop["in_"])
        out_gt = _data_from_sciop["out"]
        assert pycu.get_array_module(out) == pycu.get_array_module(out_gt)

    def test_prec_from_sciop(self, _op_sciop, _data_from_sciop):
        self._skip_if_disabled()
        op = self.base.from_sciop(_op_sciop)
        func = getattr(op, _data_from_sciop["mode"])
        out = func(**_data_from_sciop["in_"])
        out_gt = _data_from_sciop["out"]
        assert out.dtype == out_gt.dtype


class LinFuncT(ProxDiffFuncT, LinOpT):
    # Class Properties --------------------------------------------------------
    base = pyca.LinFunc
    interface = frozenset(ProxDiffFuncT.interface | LinOpT.interface)
    disable_test = frozenset(ProxDiffFuncT.disable_test | LinOpT.disable_test)

    # Fixtures ----------------------------------------------------------------
    @pytest.fixture
    def data_grad(self, op) -> DataLike:
        # We know for linfuncs that op.grad(x) = op.asarray()
        x = self._random_array((op.dim,))
        y = op.asarray()
        return dict(
            in_=dict(arr=x),
            out=y,
        )

    @pytest.fixture
    def data_adjoint(self, data_grad) -> DataLike:
        # We know for linfuncs that op.adj(x) = op.grad(x) * x
        x = self._random_array((1,))
        y = x * data_grad["out"]
        return dict(
            in_=dict(arr=x),
            out=y,
        )

    @pytest.fixture
    def data_prox(self, data_grad) -> DataLike:
        # We know for linfuncs that op.prox(x, tau) = x - op.grad(x) * tau
        x = data_grad["in_"]["arr"].copy()
        g = data_grad["out"]
        tau = np.abs(self._random_array((1,)))[0]
        y = x - tau * g
        return dict(
            in_=dict(
                arr=x,
                tau=tau,
            ),
            out=y,
        )

    # Tests -------------------------------------------------------------------
    @pytest.mark.parametrize("k", [1])
    @pytest.mark.parametrize("which", ["SM", "LM"])
    def test_value1D_svdvals(self, op, xp, _gpu, _op_svd, k, which):
        self._skip_if_disabled()
        super().test_value1D_svdvals(op, xp, _gpu, _op_svd, k, which)
<<<<<<< HEAD
=======

    @pytest.mark.skip("Notion of loss undefined for LinFuncs.")
    def test_interface_asloss(self, op, xp, width):
        super().test_interface_asloss(op, xp, width)
>>>>>>> 8ef83450


class SquareOpT(LinOpT):
    # Class Properties --------------------------------------------------------
    base = pyca.SquareOp
    interface = frozenset(LinOpT.interface | {"trace"})

    # Fixtures ----------------------------------------------------------------
    @pytest.fixture
    def _op_trace(self, op) -> float:
        # True trace
        tr = op.asarray().trace()
        return float(tr)

    # Tests -------------------------------------------------------------------
    def test_square(self, op):
        self._skip_if_disabled()
        assert op.dim == op.codim

    def test_interface_trace(self, op):
        assert isinstance(op.trace(), float)

    def test_value_trace(self, op, _op_trace):
        # Ensure computed trace (w/ default parameter values) satisfies statistical property stated
        # in hutchpp() docstring, i.e.: estimation error smaller than 1e-2 w/ probability 0.9
        N_trial = 100
        tr = np.array([op.trace() for _ in range(N_trial)])
        N_pass = sum(np.abs(tr - _op_trace) <= 1e-2)
        assert N_pass >= 0.9 * N_trial


class NormalOpT(SquareOpT):
    # Class Properties --------------------------------------------------------
    base = pyca.NormalOp
    interface = frozenset(SquareOpT.interface | {"eigvals"})

    # Internal Helpers --------------------------------------------------------
    eigvals_unsupported_on_gpu = pytest.mark.parametrize(
        "_gpu",
        [
            False,
            pytest.param(
                True,
                marks=pytest.mark.xfail(
                    True,
                    reason="eigvals unsupported by CuPy.",
                    strict=True,
                ),
            ),
        ],
    )

    # Fixtures ----------------------------------------------------------------
    @pytest.fixture
    def _op_eig(self, op) -> np.ndarray:
        # compute all eigenvalues, sorted in ascending magnitude order.
        D = np.linalg.eigvals(op.asarray())
        D = D[np.argsort(np.abs(D))]
        return D

    # Tests -------------------------------------------------------------------
    @pytest.mark.parametrize("k", [1, 2])
    @pytest.mark.parametrize("which", ["SM", "LM"])
    @eigvals_unsupported_on_gpu
    def test_value1D_eigvals(self, op, xp, _gpu, _op_eig, k, which):
        self._skip_if_disabled()
        self._skip_unless_NUMPY_CUPY(xp, _gpu)
        data = dict(k=k, which=which, gpu=_gpu)
        self._check_value1D_vals(op.eigvals, data, _op_eig)

    @eigvals_unsupported_on_gpu
    def test_backend_eigvals(self, op, xp, _gpu):
        self._skip_if_disabled()
        self._skip_unless_NUMPY_CUPY(xp, _gpu)
        self._check_backend_vals(op.eigvals, _gpu)

    @eigvals_unsupported_on_gpu
    def test_precCM_eigvals(self, op, xp, _gpu, width):
        self._skip_if_disabled()
        self._skip_unless_NUMPY_CUPY(xp, _gpu)
        data = dict(in_=dict(k=1, gpu=_gpu))
        self._check_precCM(op.eigvals, data, (width.complex,))  # <<===
        # We use the complex-valued types since .eigvals() should return complex.
        # (Exception: SelfAdjointOp)

    def test_math_normality(self, op, xp, width):
        # AA^{*} = A^{*}A
        self._skip_if_disabled()
        N = 20
        x = self._random_array((N, op.dim), xp=xp, width=width)

        lhs = op.apply(op.adjoint(x))
        rhs = op.adjoint(op.apply(x))
        assert allclose(lhs, rhs, as_dtype=width.value)


class UnitOpT(NormalOpT):
    # Class Properties --------------------------------------------------------
    base = pyca.UnitOp

    # Internal helpers --------------------------------------------------------
    @classmethod
    def _check_identity(cls, operator, xp, width):
        x = cls._random_array((30, operator.dim), xp=xp, width=width)
        assert allclose(operator.apply(x), x, as_dtype=width.value)
        assert allclose(operator.adjoint(x), x, as_dtype=width.value)

    # Fixtures ----------------------------------------------------------------
    @pytest.fixture
    def _op_svd(self, op) -> np.ndarray:
        D = np.ones(op.dim)
        return D

    # Tests -------------------------------------------------------------------
    def test_math_eig(self, _op_eig):
        # |\lambda| == 1
        assert np.allclose(np.abs(_op_eig), 1)

    def test_math_gram(self, op, xp, width):
        # op_g == I
        self._skip_if_disabled()
        self._check_identity(op.gram(), xp, width)

    def test_math_cogram(self, op, xp, width):
        # op_cg == I
        self._skip_if_disabled()
        self._check_identity(op.cogram(), xp, width)

    def test_math_norm(self, op, xp, width):
        # \norm{U x} = \norm{U^{*} x} = \norm{x}
        self._skip_if_disabled()
        N = 20
        x = self._random_array((N, op.dim), xp=xp, width=width)

        lhs1 = pylinalg.norm(op.apply(x), axis=-1)
        lhs2 = pylinalg.norm(op.adjoint(x), axis=-1)
        rhs = pylinalg.norm(x, axis=-1)

        assert allclose(lhs1, lhs2, as_dtype=width.value)
        assert allclose(lhs1, rhs, as_dtype=width.value)

    # local override of this fixture: no GPU limitations
    @pytest.mark.parametrize("k", [1, 2])
    @pytest.mark.parametrize("which", ["SM", "LM"])
    def test_value1D_svdvals(self, op, xp, _gpu, _op_svd, k, which):
        self._skip_if_disabled()
        super().test_value1D_svdvals(op, xp, _gpu, _op_svd, k, which)


class SelfAdjointOpT(NormalOpT):
    # Class Properties --------------------------------------------------------
    base = pyca.SelfAdjointOp

    # Tests -------------------------------------------------------------------
    def test_math_eig(self, _op_eig):
        self._skip_if_disabled()
        assert pycuc._is_real(_op_eig)

    # local override of this fixture: back to standard _gpu rules
    @pytest.mark.parametrize("k", [1, 2])
    @LinOpT.coupled_gpu_which
    def test_value1D_eigvals(self, op, xp, _gpu, _op_eig, k, which):
        self._skip_if_disabled()
        super().test_value1D_eigvals(op, xp, _gpu, _op_eig, k, which)

    # local override of this fixture: back to standard _gpu rules
    def test_backend_eigvals(self, op, xp, _gpu):
        self._skip_if_disabled()
        super().test_backend_eigvals(op, xp, _gpu)

    def test_precCM_eigvals(self, op, xp, _gpu, width):
        self._skip_if_disabled()
        self._skip_unless_NUMPY_CUPY(xp, _gpu)
        data = dict(in_=dict(k=1, gpu=_gpu))
        self._check_precCM(op.eigvals, data, (width,))  # <<===
        # We revert back to real-valued types since .eigvals() should return real.

    def test_math_selfadjoint(self, op, xp, width):
        # A = A^{*}
        self._skip_if_disabled()
        N = 20
        x = self._random_array((N, op.dim), xp=xp, width=width)

        lhs = op.apply(x)
        rhs = op.adjoint(x)
        assert allclose(lhs, rhs, as_dtype=width.value)


class PosDefOpT(SelfAdjointOpT):
    # Class Properties --------------------------------------------------------
    base = pyca.PosDefOp

    # Tests -------------------------------------------------------------------
    def test_math_eig(self, _op_eig):
        self._skip_if_disabled()
        assert pycuc._is_real(_op_eig)
        assert np.all(_op_eig > 0)

    def test_math_posdef(self, op, xp, width):
        # <Ax,x> > 0
        self._skip_if_disabled()
        N = 20
        x = self._random_array((N, op.dim), xp=xp, width=width)

        ip = lambda a, b: (a * b).sum(axis=-1)  # (N, Q) * (N, Q) -> (N,)
        assert np.all(less_equal(0, ip(op.apply(x), x), as_dtype=width.value))


class ProjOpT(SquareOpT):
    # Class Properties --------------------------------------------------------
    base = pyca.ProjOp

    # Fixtures ----------------------------------------------------------------
    def test_math_idempotent(self, op, xp, width):
        self._skip_if_disabled()
        N = 30
        x = self._random_array((N, op.dim), xp=xp, width=width)
        y = op.apply(x)
        z = op.apply(y)

        assert allclose(y, z, as_dtype=width.value)


class OrthProjOpT(ProjOpT, SelfAdjointOpT):
    # Class Properties --------------------------------------------------------
    base = pyca.OrthProjOp
    interface = frozenset(ProjOpT.interface | SelfAdjointOpT.interface)
    disable_test = frozenset(ProjOpT.disable_test | SelfAdjointOpT.disable_test)<|MERGE_RESOLUTION|>--- conflicted
+++ resolved
@@ -148,10 +148,7 @@
             "__call__",
             "lipschitz",
             "expr",
-<<<<<<< HEAD
-=======
             "squeeze",
->>>>>>> 8ef83450
         }
     )
 
@@ -509,19 +506,13 @@
 class FuncT(MapT):
     # Class Properties --------------------------------------------------------
     base = pyca.Func
-<<<<<<< HEAD
-    interface = MapT.interface
-=======
     interface = frozenset(MapT.interface | {"asloss"})
->>>>>>> 8ef83450
 
     # Tests -------------------------------------------------------------------
     def test_codim(self, op):
         self._skip_if_disabled()
         assert op.codim == 1
 
-<<<<<<< HEAD
-=======
     def test_interface_asloss(self, op, xp, width):
         # op.asloss() sub-classes Func if data provided, transparent otherwise.
         # Disable this test if asloss() not defined for a functional.
@@ -536,7 +527,6 @@
             msg = f"{op.asloss} is undefined, but `test_interface_asloss()` was not disabled."
             assert False, msg
 
->>>>>>> 8ef83450
 
 class DiffMapT(MapT):
     # Class Properties --------------------------------------------------------
@@ -584,7 +574,6 @@
         self._skip_if_disabled()
         with pycrt.EnforcePrecision(False):
             dL = op.diff_lipschitz()
-<<<<<<< HEAD
 
             J = lambda _: op.jacobian(_).asarray(dtype=width.value).flatten()
             # .flatten() used to consistently compare jacobians via the L2 norm.
@@ -598,21 +587,6 @@
                 success = less_equal(lhs, rhs, as_dtype=width.value)
                 stats.append((lhs, rhs, success))
 
-=======
-
-            J = lambda _: op.jacobian(_).asarray(dtype=width.value).flatten()
-            # .flatten() used to consistently compare jacobians via the L2 norm.
-            # (Allows one to re-use this test for scalar-valued DiffMaps.)
-
-            stats = []  # (x, y, condition success)
-            data = xp.array(data_math_diff_lipschitz, dtype=width.value)
-            for x, y in itertools.combinations(data, 2):
-                lhs = pylinalg.norm(J(x) - J(y))
-                rhs = dL * pylinalg.norm(x - y)
-                success = less_equal(lhs, rhs, as_dtype=width.value)
-                stats.append((lhs, rhs, success))
-
->>>>>>> 8ef83450
             assert all(_[2] for _ in stats)
 
 
@@ -1678,13 +1652,10 @@
     def test_value1D_svdvals(self, op, xp, _gpu, _op_svd, k, which):
         self._skip_if_disabled()
         super().test_value1D_svdvals(op, xp, _gpu, _op_svd, k, which)
-<<<<<<< HEAD
-=======
 
     @pytest.mark.skip("Notion of loss undefined for LinFuncs.")
     def test_interface_asloss(self, op, xp, width):
         super().test_interface_asloss(op, xp, width)
->>>>>>> 8ef83450
 
 
 class SquareOpT(LinOpT):
